--- conflicted
+++ resolved
@@ -10,13 +10,10 @@
 import routes from "./routes/routes";
 import { connectDB } from "./config/database";
 
-<<<<<<< HEAD
 /**
  * Middleware configuration
  */
 
-=======
->>>>>>> e1a56d59
 // Load environment variables from .env file
 dotenv.config();
 
