import { Router } from "express";
import { userController } from "../controllers/userController";
import { authenticateToken } from "../utils/auth";

const router = Router();

/**
 * @route POST /api/users/register
 * @description Register a new user.
 * @body {string} firstName - The first name of the user.
 * @body {string} lastName - The last name of the user.
 * @body {number} age - The age of the user.
 * @body {string} email - The email of the user.
 * @body {string} password - The password of the user.
 * @body {string} confirmPassword - The password confirmation.
 * @access Public
 */
router.post("/register", (req, res) => userController.registerUser(req, res));

/**
 * @route POST /api/users/login
 * @description Login a user and return a JWT token.
 * @body {string} email - The user's email.
 * @body {string} password - The user's password.
 * @access Public
 */
router.post("/login", (req, res) => userController.loginUser(req, res));

/**
 * @route GET /api/users/getUser
 * @description Get the current logged-in user's data.
 * @header {string} Authorization - Bearer token for authentication.
 * @access Private
 */
router.get("/getUser", authenticateToken, (req, res) =>
  userController.getUser(req, res)
);

/**
 * @route PUT /api/users/updateUser
 * @description Update the current logged-in user's information.
 * @header {string} Authorization - Bearer token for authentication.
 * @body {string} [firstName] - Updated first name.
 * @body {string} [lastName] - Updated last name.
 * @body {number} [age] - Updated age.
 * @body {string} [email] - Updated email.
 * @access Private
 */
router.put("/updateUser", authenticateToken, (req, res) =>
  userController.updateUser(req, res)
);

/**
<<<<<<< HEAD
 * @route DELETE /api/users/deleteUser
 * @description Delete the current logged-in user's account.
 * @header {string} Authorization - Bearer token for authentication.
 * @access Private
 */
router.delete("/deleteUser", authenticateToken, (req, res) =>
  userController.deleteUser(req, res)
);

/**
 * Export the router instance to be mounted in the main routes file.
 */
=======
 * @route POST /api/users/request-password-reset
 * @description Request a password reset email.
 * @body {string} email - The user's email.
 * @access Public
 */
router.post("/request-password-reset", (req, res) => userController.requestPasswordReset(req, res));

/**
 * @route POST /api/users/reset-password
 * @description Reset password using token from email.
 * @body {string} token - The reset token from email.
 * @body {string} password - The new password.
 * @body {string} confirmPassword - The password confirmation.
 * @access Public
 */
router.post("/reset-password", (req, res) => userController.resetPassword(req, res));

/**
 *  * Export the router instance to be mounted in the main routes file.
*/
>>>>>>> b0aa27d8
export default router;<|MERGE_RESOLUTION|>--- conflicted
+++ resolved
@@ -51,7 +51,6 @@
 );
 
 /**
-<<<<<<< HEAD
  * @route DELETE /api/users/deleteUser
  * @description Delete the current logged-in user's account.
  * @header {string} Authorization - Bearer token for authentication.
@@ -64,7 +63,6 @@
 /**
  * Export the router instance to be mounted in the main routes file.
  */
-=======
  * @route POST /api/users/request-password-reset
  * @description Request a password reset email.
  * @body {string} email - The user's email.
@@ -85,5 +83,4 @@
 /**
  *  * Export the router instance to be mounted in the main routes file.
 */
->>>>>>> b0aa27d8
 export default router;